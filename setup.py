--- conflicted
+++ resolved
@@ -12,10 +12,9 @@
                         "matplotlib", 
                         "smplotlib", 
                         "pandas",
-<<<<<<< HEAD
-=======
+                        "tqdm",
+                        "pandas",
                         "pyarrow",
->>>>>>> 97c67306
                         "tqdm",
                         "astropy", 
                         "fastparquet", 
